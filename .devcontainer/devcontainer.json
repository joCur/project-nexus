--- conflicted
+++ resolved
@@ -1,16 +1,10 @@
 {
   "name": "Project Nexus - Full Stack Development",
-<<<<<<< HEAD
-  "dockerComposeFile": "docker-compose.dev.yml",
-  "service": "devcontainer",
-  "workspaceFolder": "/workspaces/${localWorkspaceFolderBasename}",
-=======
   "build": {
     "dockerfile": "Dockerfile",
     "context": "."
   },
   "workspaceFolder": "/workspaces/project-nexus",
->>>>>>> 654fdeb2
 
   // Port forwarding for all services
   "forwardPorts": [3000, 3001, 5432, 6379, 8080, 8081],
@@ -125,13 +119,7 @@
     "ADMINER_DEFAULT_DB": "nexus_db"
   },
 
-<<<<<<< HEAD
-  // Simple lifecycle commands
-  "postCreateCommand": "npm install --prefix backend && npm install --prefix clients/web",
-  "postStartCommand": "echo '🚀 DevContainer ready!' && echo '📊 Services:' && echo '  PostgreSQL: localhost:5432' && echo '  Redis: localhost:6379' && echo '  Adminer: http://localhost:8080' && echo '  Redis Commander: http://localhost:8081' && echo '' && echo '🗄️  Adminer login details:' && echo '  Server: postgres' && echo '  Username: nexus' && echo '  Password: nexus_secure_2024' && echo '  Database: nexus_db' && echo '' && echo '💡 Quick Adminer URL:' && echo '  http://localhost:8080/?server=postgres&username=nexus&db=nexus_db'"
-=======
   // Lifecycle commands
   "postCreateCommand": "npm install --prefix backend && npm install --prefix clients/web",
   "postStartCommand": "/workspaces/project-nexus/.devcontainer/start-services.sh"
->>>>>>> 654fdeb2
 }